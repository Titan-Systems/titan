from dataclasses import dataclass
<<<<<<< HEAD
from typing import List, Optional, Union
=======
from typing import Any, Dict, List, Optional, Union
>>>>>>> 6de1ee8e
from queue import Queue

import snowflake.connector

from . import data_provider, lifecycle
<<<<<<< HEAD
from .client import ALREADY_EXISTS_ERR, INVALID_GRANT_ERR, execute, reset_cache
from .diff import diff, DiffAction
from .enums import ResourceType, ParseableEnum
=======
from .client import ALREADY_EXISTS_ERR, INVALID_GRANT_ERR, execute, _EXECUTION_CACHE
from .diff import DictDiff, diff, DiffAction
from .enums import ResourceType
>>>>>>> 6de1ee8e
from .logical_grant import And, LogicalGrant, Or
from .identifiers import URN, FQN
from .parse import parse_URN
from .lifecycle import ResourceChange
from .privs import (
    CREATE_PRIV_FOR_RESOURCE_TYPE,
    GlobalPriv,
    DatabasePriv,
    RolePriv,
    SchemaPriv,
    priv_for_principal,
    is_ownership_priv,
)
from .resources import Account, Database, Schema
from .resources.resource import Resource, ResourceContainer, ResourcePointer, convert_to_resource
from .scope import AccountScope, DatabaseScope, OrganizationScope, SchemaScope

Manifest = dict
State = dict


class MissingPrivilegeException(Exception):
    pass


class RunMode(ParseableEnum):
    CREATE_OR_UPDATE = "CREATE-OR-UPDATE"
    FULLY_MANAGED = "FULLY-MANAGED"


@dataclass
class ResourceChange:
    action: DiffAction
    urn: URN
    before: dict
    after: dict
    delta: dict


Plan = list[ResourceChange]


def print_plan(plan: Plan):
    """
    account:ABC123

    » role.transformer will be created

    + role "urn::ABC123:role/transformer" {
        + name  = "transformer"
        + owner = "SYSADMIN"
        }

    + warehouse "urn::ABC123:warehouse/transforming" {
        + name           = "transforming"
        + owner          = "SYSADMIN"
        + warehouse_type = "STANDARD"
        + warehouse_size = "LARGE"
        + auto_suspend   = 60
        }

    + grant "urn::ABC123:grant/..." {
        + priv = "USAGE"
        + on   = warehouse "transforming"
        + to   = role "transformer
        }

    + grant "urn::ABC123:grant/..." {
        + priv = "OPERATE"
        + on   = warehouse "transforming"
        + to   = role "transformer
        }
    """
    for change in plan:
        action_marker = ""
        if change.action == DiffAction.ADD:
            action_marker = "+"
        elif change.action == DiffAction.CHANGE:
            action_marker = "~"
        elif change.action == DiffAction.REMOVE:
            action_marker = "-"
        # »
        print(f"{action_marker} {change.urn}", "{")
        key_length = max(len(key) for key in change.delta.keys())
        for key, value in change.delta.items():
            print(f"  + {key:<{key_length}} = {value}")
        print("}")


def plan_sql(plan: Plan):
    """
    Generate SQL commands based on the plan provided.

    Args:
    plan (Plan): The plan containing changes to be applied to the database.

    Returns:
    List[str]: A list of SQL commands to be executed.
    """
    sql_commands = []
    for change in plan:
        props = Resource.props_for_resource_type(change.urn.resource_type, change.after)
        if change.action == DiffAction.ADD:
            sql_commands.append(lifecycle.create_resource(change.urn, change.after, props))
        elif change.action == DiffAction.CHANGE:
            sql_commands.append(lifecycle.update_resource(change.urn, change.delta, props))
        elif change.action == DiffAction.REMOVE:
            sql_commands.append(lifecycle.drop_resource(change.urn, change.before))
    return sql_commands


def print_diffs(diffs):
    for action, target, deltas in diffs:
        print(f"[{action}]", target)
        for delta in deltas:
            print("\t", delta)


def _split_by_scope(
    resources: list[Resource],
) -> tuple[list[Resource], list[Resource], list[Resource], list[Resource]]:
    org_scoped = []
    acct_scoped = []
    db_scoped = []
    schema_scoped = []

    def route(resource: Resource):
        """The sorting hat"""
        if isinstance(resource.scope, OrganizationScope):
            org_scoped.append(resource)
        elif isinstance(resource.scope, AccountScope):
            acct_scoped.append(resource)
        elif isinstance(resource.scope, DatabaseScope):
            db_scoped.append(resource)
        elif isinstance(resource.scope, SchemaScope):
            schema_scoped.append(resource)
        else:
            raise Exception(f"Unsupported resource type {type(resource)}")

    for resource in resources:
        route(resource)
        if isinstance(resource, ResourceContainer):
            for item in resource.items():
                route(item)
    return org_scoped, acct_scoped, db_scoped, schema_scoped


<<<<<<< HEAD
=======
def _plan(remote_state, manifest) -> List[ResourceChange]:
    manifest = manifest.copy()

    # Generate a list of all URNs
    resource_set = set(manifest["_urns"] + list(remote_state.keys()))

    for ref in manifest["_refs"]:
        resource_set.add(ref[0])
        resource_set.add(ref[1])

    # Calculate a topological sort order for the URNs
    sort_order = topological_sort(resource_set, manifest["_refs"])

    # Once sorting is done, remove the _refs and _urns keys from the manifest
    del manifest["_refs"]
    del manifest["_urns"]

    changes:List[ResourceChange] = []
    marked_for_replacement = set()
    for dict_diff in diff(remote_state, manifest):
        change = ResourceChange.from_diff(dict_diff)
        urn_str = str(change.urn)

        if change.urn.resource_type == ResourceType.FUTURE_GRANT and change.action in (DiffAction.ADD, DiffAction.CHANGE):
            # Exclude Future Grants that are already in the remote state
            for on_type, privs in change.new_value.items():
                privs_to_add = privs
                if change.action == DiffAction.CHANGE:
                    privs_to_add = [priv for priv in privs if priv not in remote_state[urn_str].get(on_type, [])]
                for priv in privs_to_add:
                    change.new_value = {on_type: [priv]}
                    changes.append(change)
        elif change.action == DiffAction.CHANGE:
            if urn_str in marked_for_replacement:
                continue

            # TODO: if the attr is marked as must_replace, then instead we yield a rename, add, remove
            attr = list(change.new_value.keys())[0]
            resource_cls = Resource.resolve_resource_cls(change.urn.resource_type, remote_state[urn_str])
            attr_metadata = resource_cls.spec.get_metadata(attr)
            if attr_metadata.get("triggers_replacement", False):
                marked_for_replacement.add(urn_str)
            else:
                changes.append(change)
        else:
            changes.append(change)

    for urn_str in marked_for_replacement:
        changes.append(ResourceChange(DiffAction.REMOVE, change.urn, remote_state[urn_str]))
        changes.append(ResourceChange(DiffAction.ADD, change.urn, manifest[urn_str]))
    return sorted(changes, key=lambda change: sort_order[change[1]])


>>>>>>> 6de1ee8e
def _walk(resource: Resource):
    yield resource
    if isinstance(resource, ResourceContainer):
        for item in resource.items():
            yield from _walk(item)


def _collect_required_privs(session_ctx: dict, plan: Plan) -> list:
    """
    For each action in the plan, generate a
    """
    required_priv_list = []

    account_urn = URN.from_session_ctx(session_ctx)

    for change in plan:
        # urn = parse_URN(urn_str)
        resource_cls = Resource.resolve_resource_cls(change.urn.resource_type, change.after)
        # privs = []
        privs = And()
        if change.action == DiffAction.ADD:
            # Special cases

            # GRANT ROLE
            # For example, to create a RoleGrant you need OWNERSHIP on the role.
            if change.urn.resource_type == ResourceType.ROLE_GRANT:
                role_urn = URN(
                    resource_type=ResourceType.ROLE,
                    fqn=FQN(change.urn.fqn.name),
                    account_locator=session_ctx["account_locator"],
                )
                privs = privs & (
                    LogicalGrant(role_urn, RolePriv.OWNERSHIP) | LogicalGrant(account_urn, GlobalPriv.MANAGE_GRANTS)
                )

            if isinstance(resource_cls.scope, DatabaseScope):
                privs = privs & (
                    LogicalGrant(change.urn.database(), DatabasePriv.USAGE)
                    | LogicalGrant(change.urn.database(), DatabasePriv.OWNERSHIP)
                )
            elif isinstance(resource_cls.scope, SchemaScope):
                privs = (
                    privs
                    & (
                        LogicalGrant(change.urn.database(), DatabasePriv.USAGE)
                        | LogicalGrant(change.urn.database(), DatabasePriv.OWNERSHIP)
                    )
                    & (
                        LogicalGrant(change.urn.schema(), SchemaPriv.USAGE)
                        | LogicalGrant(change.urn.schema(), SchemaPriv.OWNERSHIP)
                    )
                )

            create_priv = CREATE_PRIV_FOR_RESOURCE_TYPE.get(change.urn.resource_type)
            if create_priv:
                if isinstance(create_priv, GlobalPriv):
                    principal = account_urn
                elif isinstance(create_priv, DatabasePriv):
                    principal = change.urn.database()
                elif isinstance(create_priv, SchemaPriv):
                    principal = change.urn.schema()
                else:
                    raise Exception(f"Unsupported privilege type {type(create_priv)}")
                privs = privs & LogicalGrant(principal, create_priv)

        required_priv_list.append(privs)

    return required_priv_list


def _collect_available_privs(session_ctx: dict, session, plan: Plan, usable_roles: list[str]) -> dict:
    """
    The `priv_map` dictionary structure:
    {
        "SOME_ROLE": {
            "urn::ABC123:database/SOMEDB": {
                privilege1,
                privilege2,
                ...
            },
            ...
        },
        ...
    }
    """
    priv_map = {}

    def _add(role, principal, priv):
        if role not in priv_map:
            priv_map[role] = {}
        if principal not in priv_map[role]:
            priv_map[role][principal] = set()
        priv_map[role][principal].add(priv)

    def _contains(role, principal, priv):
        if role not in priv_map:
            return False
        if principal not in priv_map[role]:
            return False
        return priv in priv_map[role][principal]

    account_urn = URN.from_session_ctx(session_ctx)

    for role in usable_roles:
        priv_map[role] = {}

        if role.startswith("SNOWFLAKE.LOCAL"):
            continue

        # Existing privilege grants
        role_grants = data_provider.fetch_role_grants(session, role)
        if role_grants:
            for principal, grant_list in role_grants.items():
                for grant in grant_list:
                    try:
                        priv = priv_for_principal(parse_URN(principal), grant["priv"])
                        _add(role, principal, priv)
                    except ValueError:
                        # Priv not recognized by Titan
                        pass

        # Implied privilege grants in the context of our plan
        for change in plan:
            # urn = parse_URN(urn_str)

            # If we plan to add a new resource and we have the privs to create it, we can assume
            # that we have the OWNERSHIP priv on that resource
            if change.action == DiffAction.ADD:
                resource_cls = Resource.resolve_resource_cls(change.urn.resource_type, change.after)
                create_priv = CREATE_PRIV_FOR_RESOURCE_TYPE.get(change.urn.resource_type)
                if create_priv is None:
                    continue

                if isinstance(resource_cls.scope, AccountScope):
                    parent_urn = account_urn
                elif isinstance(resource_cls.scope, DatabaseScope):
                    parent_urn = change.urn.database()
                elif isinstance(resource_cls.scope, SchemaScope):
                    parent_urn = change.urn.schema()
                else:
                    raise Exception(f"Unsupported resource type {type(resource_cls)}")
                if _contains(role, str(parent_urn), create_priv):
                    ownership_priv = priv_for_principal(change.urn, "OWNERSHIP")
                    _add(role, str(parent_urn), ownership_priv)
                    if change.urn.resource_type == ResourceType.DATABASE and change.urn.fqn.name != "SNOWFLAKE":
                        public_schema = URN(
                            account_locator=account_urn.account_locator,
                            resource_type=ResourceType.SCHEMA,
                            fqn=FQN(name="PUBLIC", database=change.urn.fqn.name),
                        )
                        information_schema = URN(
                            account_locator=account_urn.account_locator,
                            resource_type=ResourceType.SCHEMA,
                            fqn=FQN(name="PUBLIC", database=change.urn.fqn.name),
                        )
                        _add(role, str(public_schema), priv_for_principal(public_schema, "OWNERSHIP"))
                        _add(role, str(information_schema), priv_for_principal(information_schema, "OWNERSHIP"))

    return priv_map


# TODO
def _raise_if_missing_privs(required: list, available: dict):
    return
    missing = []
    for expr in required:
        pass

    if missing:
        raise MissingPrivilegeException(f"Missing privileges")  #  for {principal}: {required_privs}

    # for principal, privs in required.items():
    #     required_privs = privs.copy()
    #     for priv_map in available.values():
    #         if principal in priv_map:
    #             # If OWNERSHIP in priv_map[principal], we can assume we pass requirements
    #             for priv in priv_map[principal]:
    #                 if is_ownership_priv(priv):
    #                     required_privs = set()
    #                     break
    #             required_privs -= priv_map[principal]
    #     if required_privs:
    #         raise MissingPrivilegeException(f"Missing privileges for {principal}: {required_privs}")


def _fetch_remote_state(session, manifest: Manifest) -> State:
    state: State = {}
    urns = set(manifest["_urns"].copy())

    # FIXME
    session.cursor().execute("USE ROLE ACCOUNTADMIN")

    for urn_str, _data in manifest.items():
        if urn_str.startswith("_"):
            continue
        urns.remove(urn_str)
        urn = parse_URN(urn_str)
        data = data_provider.fetch_resource(session, urn)
        if urn_str in manifest and data is not None:
            resource_cls = Resource.resolve_resource_cls(urn.resource_type, data)
            if urn.resource_type == ResourceType.FUTURE_GRANT:
                normalized = data
            elif isinstance(data, list):
                normalized = [resource_cls.defaults() | d for d in data]
            else:
                normalized = resource_cls.defaults() | data
            state[urn_str] = normalized

    for urn_str in urns:
        urn = parse_URN(urn_str)
        resource_cls = Resource.resolve_resource_cls(urn.resource_type)
        data = data_provider.fetch_resource(session, urn)
        if data is not None:
            if urn.resource_type == ResourceType.FUTURE_GRANT:
                normalized = data
            elif isinstance(data, list):
                normalized = [resource_cls.defaults() | d for d in data]
            else:
                normalized = resource_cls.defaults() | data
            state[urn_str] = normalized

    return state


class Blueprint:
    def __init__(
        self,
        name: str = None,
        account: Union[None, str, Account] = None,
        database: Union[None, str, Database] = None,
        schema: Union[None, str, Schema] = None,
        resources: List[Resource] = [],
        run_mode: RunMode = RunMode.CREATE_OR_UPDATE,
        dry_run: bool = False,
        allow_role_switching: bool = True,
        ignore_ownership: bool = True,
        valid_resource_types: List[ResourceType] = [],
    ) -> None:
        # TODO: input validation

        self._finalized = False
        self._staged: List[Resource] = []
        self._root: Account = None
        self._account_locator: str = None
        self._run_mode: RunMode = run_mode
        self._dry_run: bool = dry_run
        self._allow_role_switching: bool = allow_role_switching
        self._ignore_ownership: bool = ignore_ownership
        self._valid_resource_types: List[ResourceType] = valid_resource_types

        self.name = name
        self.account: Optional[Account] = convert_to_resource(Account, account) if account else None
        self.database: Optional[Database] = convert_to_resource(Database, database) if database else None
        self.schema: Optional[Schema] = convert_to_resource(Schema, schema) if schema else None

        if self.account and self.database:
            self.account.add(self.database)

        if self.database and self.schema:
            self.database.add(self.schema)

        self.add(resources or [])
        self.add([res for res in [self.account, self.database, self.schema] if res is not None])

    def _raise_for_nonconforming_plan(self, plan: Plan):
        exceptions = []

        # Run Mode exceptions
        if self._run_mode == RunMode.FULLY_MANAGED:
            return
        elif self._run_mode == RunMode.CREATE_OR_UPDATE:
            for change in plan:
                if change.action == DiffAction.REMOVE:
                    exceptions.append(
                        f"Create-or-update mode does not allow resources to be removed (ref: {change.urn})"
                    )
                if change.action == DiffAction.CHANGE:
                    if "owner" in change.delta:
                        change_debug = f"{change.before['owner']} => {change.delta['owner']}"
                        exceptions.append(
                            f"Create-or-update mode does not allow ownership changes (resource: {change.urn}, owner: {change_debug})"
                        )
                    elif "name" in change.delta:
                        exceptions.append(
                            f"Create-or-update mode does not allow renaming resources (ref: {change.urn})"
                        )
        else:
            raise Exception(f"Unsupported run mode {self._run_mode}")

        # Valid Resource Types exceptions
        if self._valid_resource_types:
            for change in plan:
                if change.urn.resource_type not in self._valid_resource_types:
                    exceptions.append(f"Resource type {change.urn.resource_type} not allowed in blueprint")

        if exceptions:
            if len(exceptions) > 5:
                exception_block = "\n".join(exceptions[0:5]) + f"\n... and {len(exceptions) - 5} more"
            else:
                exception_block = "\n".join(exceptions)
            raise Exception("Non-conforming actions found in plan:\n" + exception_block)

    def _plan(self, remote_state: State, manifest: Manifest) -> Plan:
        manifest = manifest.copy()
        refs = manifest.pop("_refs")
        urns = manifest.pop("_urns")

        # Generate a list of all URNs
        resource_set = set(urns + list(remote_state.keys()))

        for ref in refs:
            resource_set.add(ref[0])
            resource_set.add(ref[1])

        # Calculate a topological sort order for the URNs
        sort_order = topological_sort(resource_set, refs)

        # Once sorting is done, remove the _refs and _urns keys from the manifest

        changes: Plan = []
        marked_for_replacement = set()
        for action, urn_str, delta in diff(remote_state, manifest):
            urn = parse_URN(urn_str)
            before = remote_state.get(urn_str, {})
            after = manifest.get(urn_str, {})
            resource_cls = Resource.resolve_resource_cls(urn.resource_type, before)

            # if urn.resource_type == ResourceType.FUTURE_GRANT and action in (DiffAction.ADD, DiffAction.CHANGE):
            #     for on_type, privs in data.items():
            #         privs_to_add = privs
            #         if action == DiffAction.CHANGE:
            #             privs_to_add = [priv for priv in privs if priv not in remote_state[urn_str].get(on_type, [])]
            #         for priv in privs_to_add:
            #             changes.append(ResourceChange(action=DiffAction.ADD, urn=urn_str, before={}, after={}, delta={on_type: [priv]}))
            if action == DiffAction.CHANGE:
                if urn in marked_for_replacement:
                    continue

                # TODO: if the attr is marked as must_replace, then instead we yield a rename, add, remove
                attr = list(delta.keys())[0]
                attr_metadata = resource_cls.spec.get_metadata(attr)
                if attr_metadata.get("triggers_replacement", False):
                    marked_for_replacement.add(urn)
                elif attr == "owner" and self._ignore_ownership:
                    continue
                else:
                    changes.append(ResourceChange(action, urn, before, after, delta))
            elif action == DiffAction.ADD:
                changes.append(ResourceChange(action=action, urn=urn, before={}, after=after, delta=delta))
            elif action == DiffAction.REMOVE:
                changes.append(ResourceChange(action=action, urn=urn, before=before, after={}, delta={}))

        for urn in marked_for_replacement:
            changes.append(ResourceChange(action=DiffAction.REMOVE, urn=urn, before=before, after={}, delta={}))
            changes.append(ResourceChange(action=DiffAction.ADD, urn=urn, before={}, after=after, delta=after))

        return sorted(changes, key=lambda change: sort_order[str(change.urn)])

    def _finalize(self, session_context: dict):
        """
        Convert the staged resources into a tree of resources
        """
        if self._finalized:
            return
        self._finalized = True

        org_scoped, acct_scoped, db_scoped, schema_scoped = _split_by_scope(self._staged)

        if len(org_scoped) > 1:
            raise Exception("Only one account allowed")
        elif len(org_scoped) == 1:
            # If we have a staged account, use it
            self._root = org_scoped[0]
        else:
            # Otherwise, create a stub account from the session context
            self._root = ResourcePointer(name=session_context["account"], resource_type=ResourceType.ACCOUNT)
            self._account_locator = session_context["account_locator"]
            self.account = self._root

        # Add all databases and other account scoped resources to the root
        for resource in acct_scoped:
            self._root.add(resource)

        # If we haven't specified a database, use the one from the session context
        if self.database is None and session_context.get("database") is not None:
            existing_databases = [db.name for db in self._root.items(resource_type=ResourceType.DATABASE)]
            if session_context["database"] not in existing_databases:
                self._root.add(ResourcePointer(name=session_context["database"], resource_type=ResourceType.DATABASE))

        databases: list[Database] = self._root.items(resource_type=ResourceType.DATABASE)

        # Add all schemas and database roles to their respective databases
        for resource in db_scoped:
            if resource.container is None:
                if len(databases) == 1:
                    databases[0].add(resource)
                else:
                    raise Exception(f"Database [{resource.container}] for resource {resource} not found")

        for resource in schema_scoped:
            if resource.container is None:
                if len(databases) == 1:
                    public_schema: Schema = databases[0].find(resource_type=ResourceType.SCHEMA, name="PUBLIC")
                    if public_schema:
                        public_schema.add(resource)
                else:
                    raise Exception(f"No schema for resource {repr(resource)} found")
            elif isinstance(resource.container, ResourcePointer):
                # TODO: clean this up
                found = False
                for db in databases:
                    for schema in db.items(resource_type=ResourceType.SCHEMA):
                        if schema.name == resource.container.name:
                            schema.add(resource)
                            found = True
                            break
                    if found:
                        break
                if not found:
                    raise Exception(f"Schema [{resource.container}] for resource {resource} not found")

    def generate_manifest(self, session_context: dict = {}) -> Manifest:
        manifest: Manifest = {}
        refs = []
        urns = []

        self._finalize(session_context)

        for resource in _walk(self._root):
            if isinstance(resource, Resource) and resource.implicit:
                continue

            urn = URN(
                resource_type=resource.resource_type,
                fqn=resource.fqn,
                account_locator=self._account_locator,
            )

            data = resource.to_dict()

            if isinstance(resource, ResourcePointer):
                data["_pointer"] = True

            manifest_key = str(urn)

            #### Special Cases
            if resource.resource_type == ResourceType.GRANT:
                if manifest_key not in manifest:
                    manifest[manifest_key] = []
                manifest[manifest_key].append(data)
            elif resource.resource_type == ResourceType.FUTURE_GRANT:
                # Role up FUTURE GRANTS on the same role/target to a single entry
                # TODO: support grant option, use a single character prefix on the priv
                if manifest_key not in manifest:
                    manifest[manifest_key] = {}
                on_type = data["on_type"].lower()
                if on_type not in manifest[manifest_key]:
                    manifest[manifest_key][on_type] = []
                if data["priv"] in manifest[manifest_key][on_type]:
                    # raise Exception(f"Duplicate resource {urn} with conflicting data")
                    continue
                manifest[manifest_key][on_type].append(data["priv"])

            #### Normal Case
            else:
                if manifest_key in manifest:
                    if data != manifest[manifest_key]:
                        # raise Exception(f"Duplicate resource {urn} with conflicting data")
                        continue
                manifest[manifest_key] = data

            urns.append(manifest_key)

            for ref in resource.refs:
                ref_urn = URN.from_resource(account_locator=self._account_locator, resource=ref)
                refs.append((str(urn), str(ref_urn)))
        manifest["_refs"] = refs
        manifest["_urns"] = urns
        return manifest

<<<<<<< HEAD
    def plan(self, session) -> Plan:
        reset_cache()
=======
    def plan(self, session) -> List[ResourceChange]:
        data_provider.fetch_session.cache_clear()
        _EXECUTION_CACHE.clear()
>>>>>>> 6de1ee8e
        session_ctx = data_provider.fetch_session(session)
        manifest = self.generate_manifest(session_ctx)
        remote_state = _fetch_remote_state(session, manifest)
        completed_plan = self._plan(remote_state, manifest)
        self._raise_for_nonconforming_plan(completed_plan)
        return completed_plan

    def apply(self, session, plan: Plan = None):
        if plan is None:
            plan = self.plan(session)

        # TODO: cursor setup, including query tag
        # TODO: clean up urn vs urn_str madness

        """
            At this point, we have a list of resource changes as a part of the plan. Each is one of:
                1. [ADD] action (CREATE command)
                2. [CHANGE] action (one or many ALTER or SET PARAMETER commands)
                3. [REMOVE] action (DROP command, REVOKE command, or a rename operation)

            Each action requires:
                • a set of privileges necessary to run commands
                • the appropriate role to execute commands

            Once we've determined those things, we can compare the list of required roles and privileges
            against what we have access to in the session and the role tree.
        """

        session_ctx = data_provider.fetch_session(session)
        usable_roles = session_ctx["available_roles"] if self._allow_role_switching else [session_ctx["role"]]
        required_privs = _collect_required_privs(session_ctx, plan)
        available_privs = _collect_available_privs(session_ctx, session, plan, usable_roles)

        _raise_if_missing_privs(required_privs, available_privs)

<<<<<<< HEAD
        action_queue = []
        actions_taken = []

        def _queue_action(change: ResourceChange, props):
            switch_to_role = None
            if "owner" in change.before:
                switch_to_role = change.before["owner"]
            elif change.urn.resource_type in (ResourceType.FUTURE_GRANT, ResourceType.ROLE_GRANT):
                switch_to_role = "SECURITYADMIN"
            if switch_to_role and switch_to_role in usable_roles:
                action_queue.append(f"USE ROLE {switch_to_role}")
            else:
                # raise Exception(f"Role {data.get('owner', '[OWNER MISSING]')} required for {urn} but isn't available")
                print(
                    f"Role {change.before.get('owner', '[OWNER MISSING]')} required for {change.urn} but isn't available"
                )
            if change.action == DiffAction.ADD:
                action_queue.append(lifecycle.create_resource(change.urn, change.after, props))
            elif change.action == DiffAction.CHANGE:
                action_queue.append(lifecycle.update_resource(change.urn, change.delta, props))
            elif change.action == DiffAction.REMOVE:
                action_queue.append(lifecycle.drop_resource(change.urn, change.before))

        for change in plan:
            props = Resource.props_for_resource_type(change.urn.resource_type, change.after)
            _queue_action(change, props)
=======
        # print(self._staged)
        # print(plan)

        action_queue:List[str] = []
        actions_taken = []

        for resource_change in plan:
            if resource_change.action == DiffAction.REMOVE:
                action_queue.append((resource_change.urn,lifecycle.drop_resource(resource_change, resource_change.old_value)))
            elif resource_change.action == DiffAction.ADD:
                props = Resource.props_for_resource_type(resource_change.urn.resource_type, resource_change.new_value)
                switch_to_role = None
                if "owner" in resource_change.new_value:
                    switch_to_role = resource_change.new_value["owner"]
                elif resource_change.urn.resource_type == ResourceType.FUTURE_GRANT:
                    switch_to_role = "SECURITYADMIN"
                if switch_to_role and switch_to_role in usable_roles:
                    action_queue.append((resource_change.urn,f"USE ROLE {switch_to_role}"))
                else:
                    if 'owner' not in resource_change.new_value:
                        raise Exception(f"Role change required for {resource_change.urn} but, the owner is not specified")
                    raise Exception(f"Role {resource_change.new_value['owner']} required for {resource_change.urn} but isn't available")
                action_queue.extend((resource_change.urn,lifecycle.create_resource(resource_change, props)))
            elif resource_change.action == DiffAction.CHANGE:
                action_queue.extend((resource_change.urn,lifecycle.update_resource(resource_change, props)))
>>>>>>> 6de1ee8e

        while action_queue:
            urn,sql = action_queue.pop(0)
            actions_taken.append(sql)
            try:
                if not self._dry_run:
                    execute(session, sql)
            except snowflake.connector.errors.ProgrammingError as err:
                if err.errno == ALREADY_EXISTS_ERR:
<<<<<<< HEAD
                    print(f"Resource already exists: {change.urn}, skipping...")
                elif err.errno == INVALID_GRANT_ERR:
                    print(f"Invalid grant: {change.urn}, skipping...")
=======
                    print(f"Resource already exists: {str(urn)}, skipping...")
                elif err.errno == INVALID_GRANT_ERR:
                    print(f"Invalid grant: {str(urn)}, skipping...")
>>>>>>> 6de1ee8e
                else:
                    raise err
        return actions_taken

    def destroy(self, session, manifest=None):
        session_ctx = data_provider.fetch_session(session)
        manifest = manifest or self.generate_manifest(session_ctx)
        for urn_str, data in manifest.items():
            if urn_str.startswith("_"):
                continue

            if isinstance(data, dict) and data.get("_pointer"):
                continue
            urn = parse_URN(urn_str)
            if urn.resource_type == ResourceType.GRANT:
                for grant in data:
                    execute(session, lifecycle.drop_resource(urn, grant))
            else:
                try:
                    execute(session, lifecycle.drop_resource(urn, data))
                except snowflake.connector.errors.ProgrammingError as err:
                    continue

    def _add(self, resource: Resource):
        if self._finalized:
            raise Exception("Cannot add resources to a finalized blueprint")
        if not isinstance(resource, Resource):
            raise Exception(f"Expected a Resource, got {type(resource)} -> {resource}")
        self._staged.append(resource)

    def add(self, *resources):
        if isinstance(resources[0], list):
            resources = resources[0]
        for resource in resources:
            self._add(resource)


def topological_sort(resource_set: set, references: list):
    # Kahn's algorithm

    # Compute in-degree (# of inbound edges) for each node
    in_degrees = {}
    outgoing_edges = {}

    for node in resource_set:
        in_degrees[node] = 0
        outgoing_edges[node] = set()

    for node, ref in references:
        in_degrees[ref] += 1
        outgoing_edges[node].add(ref)

    # Put all nodes with 0 in-degree in a queue
    queue = Queue()
    for node, in_degree in in_degrees.items():
        if in_degree == 0:
            queue.put(node)

    # Create an empty node list
    nodes = []

    while not queue.empty():
        node = queue.get()
        nodes.append(node)

        # For each of node's outgoing edges
        empty_neighbors = set()
        for edge in outgoing_edges[node]:
            in_degrees[edge] -= 1
            if in_degrees[edge] == 0:
                queue.put(edge)
                empty_neighbors.add(edge)

        # Remove edges to empty neighbors
        outgoing_edges[node].difference_update(empty_neighbors)
    nodes.reverse()
    return {value: index for index, value in enumerate(nodes)}<|MERGE_RESOLUTION|>--- conflicted
+++ resolved
@@ -1,23 +1,13 @@
 from dataclasses import dataclass
-<<<<<<< HEAD
 from typing import List, Optional, Union
-=======
-from typing import Any, Dict, List, Optional, Union
->>>>>>> 6de1ee8e
 from queue import Queue
 
 import snowflake.connector
 
 from . import data_provider, lifecycle
-<<<<<<< HEAD
 from .client import ALREADY_EXISTS_ERR, INVALID_GRANT_ERR, execute, reset_cache
 from .diff import diff, DiffAction
 from .enums import ResourceType, ParseableEnum
-=======
-from .client import ALREADY_EXISTS_ERR, INVALID_GRANT_ERR, execute, _EXECUTION_CACHE
-from .diff import DictDiff, diff, DiffAction
-from .enums import ResourceType
->>>>>>> 6de1ee8e
 from .logical_grant import And, LogicalGrant, Or
 from .identifiers import URN, FQN
 from .parse import parse_URN
@@ -165,62 +155,6 @@
     return org_scoped, acct_scoped, db_scoped, schema_scoped
 
 
-<<<<<<< HEAD
-=======
-def _plan(remote_state, manifest) -> List[ResourceChange]:
-    manifest = manifest.copy()
-
-    # Generate a list of all URNs
-    resource_set = set(manifest["_urns"] + list(remote_state.keys()))
-
-    for ref in manifest["_refs"]:
-        resource_set.add(ref[0])
-        resource_set.add(ref[1])
-
-    # Calculate a topological sort order for the URNs
-    sort_order = topological_sort(resource_set, manifest["_refs"])
-
-    # Once sorting is done, remove the _refs and _urns keys from the manifest
-    del manifest["_refs"]
-    del manifest["_urns"]
-
-    changes:List[ResourceChange] = []
-    marked_for_replacement = set()
-    for dict_diff in diff(remote_state, manifest):
-        change = ResourceChange.from_diff(dict_diff)
-        urn_str = str(change.urn)
-
-        if change.urn.resource_type == ResourceType.FUTURE_GRANT and change.action in (DiffAction.ADD, DiffAction.CHANGE):
-            # Exclude Future Grants that are already in the remote state
-            for on_type, privs in change.new_value.items():
-                privs_to_add = privs
-                if change.action == DiffAction.CHANGE:
-                    privs_to_add = [priv for priv in privs if priv not in remote_state[urn_str].get(on_type, [])]
-                for priv in privs_to_add:
-                    change.new_value = {on_type: [priv]}
-                    changes.append(change)
-        elif change.action == DiffAction.CHANGE:
-            if urn_str in marked_for_replacement:
-                continue
-
-            # TODO: if the attr is marked as must_replace, then instead we yield a rename, add, remove
-            attr = list(change.new_value.keys())[0]
-            resource_cls = Resource.resolve_resource_cls(change.urn.resource_type, remote_state[urn_str])
-            attr_metadata = resource_cls.spec.get_metadata(attr)
-            if attr_metadata.get("triggers_replacement", False):
-                marked_for_replacement.add(urn_str)
-            else:
-                changes.append(change)
-        else:
-            changes.append(change)
-
-    for urn_str in marked_for_replacement:
-        changes.append(ResourceChange(DiffAction.REMOVE, change.urn, remote_state[urn_str]))
-        changes.append(ResourceChange(DiffAction.ADD, change.urn, manifest[urn_str]))
-    return sorted(changes, key=lambda change: sort_order[change[1]])
-
-
->>>>>>> 6de1ee8e
 def _walk(resource: Resource):
     yield resource
     if isinstance(resource, ResourceContainer):
@@ -701,14 +635,8 @@
         manifest["_urns"] = urns
         return manifest
 
-<<<<<<< HEAD
     def plan(self, session) -> Plan:
         reset_cache()
-=======
-    def plan(self, session) -> List[ResourceChange]:
-        data_provider.fetch_session.cache_clear()
-        _EXECUTION_CACHE.clear()
->>>>>>> 6de1ee8e
         session_ctx = data_provider.fetch_session(session)
         manifest = self.generate_manifest(session_ctx)
         remote_state = _fetch_remote_state(session, manifest)
@@ -744,7 +672,6 @@
 
         _raise_if_missing_privs(required_privs, available_privs)
 
-<<<<<<< HEAD
         action_queue = []
         actions_taken = []
 
@@ -771,33 +698,6 @@
         for change in plan:
             props = Resource.props_for_resource_type(change.urn.resource_type, change.after)
             _queue_action(change, props)
-=======
-        # print(self._staged)
-        # print(plan)
-
-        action_queue:List[str] = []
-        actions_taken = []
-
-        for resource_change in plan:
-            if resource_change.action == DiffAction.REMOVE:
-                action_queue.append((resource_change.urn,lifecycle.drop_resource(resource_change, resource_change.old_value)))
-            elif resource_change.action == DiffAction.ADD:
-                props = Resource.props_for_resource_type(resource_change.urn.resource_type, resource_change.new_value)
-                switch_to_role = None
-                if "owner" in resource_change.new_value:
-                    switch_to_role = resource_change.new_value["owner"]
-                elif resource_change.urn.resource_type == ResourceType.FUTURE_GRANT:
-                    switch_to_role = "SECURITYADMIN"
-                if switch_to_role and switch_to_role in usable_roles:
-                    action_queue.append((resource_change.urn,f"USE ROLE {switch_to_role}"))
-                else:
-                    if 'owner' not in resource_change.new_value:
-                        raise Exception(f"Role change required for {resource_change.urn} but, the owner is not specified")
-                    raise Exception(f"Role {resource_change.new_value['owner']} required for {resource_change.urn} but isn't available")
-                action_queue.extend((resource_change.urn,lifecycle.create_resource(resource_change, props)))
-            elif resource_change.action == DiffAction.CHANGE:
-                action_queue.extend((resource_change.urn,lifecycle.update_resource(resource_change, props)))
->>>>>>> 6de1ee8e
 
         while action_queue:
             urn,sql = action_queue.pop(0)
@@ -807,15 +707,9 @@
                     execute(session, sql)
             except snowflake.connector.errors.ProgrammingError as err:
                 if err.errno == ALREADY_EXISTS_ERR:
-<<<<<<< HEAD
                     print(f"Resource already exists: {change.urn}, skipping...")
                 elif err.errno == INVALID_GRANT_ERR:
                     print(f"Invalid grant: {change.urn}, skipping...")
-=======
-                    print(f"Resource already exists: {str(urn)}, skipping...")
-                elif err.errno == INVALID_GRANT_ERR:
-                    print(f"Invalid grant: {str(urn)}, skipping...")
->>>>>>> 6de1ee8e
                 else:
                     raise err
         return actions_taken
