from dataclasses import dataclass

from .resource import Resource, ResourceSpec
from .warehouse import Warehouse
from ..enums import ResourceType, WarehouseSize, TaskState
from ..props import (
    BoolProp,
    EnumProp,
    ExpressionProp,
    FlagProp,
    IdentifierProp,
    IntProp,
    Props,
    QueryProp,
    StringListProp,
    StringProp,
)
from ..scope import SchemaScope


@dataclass(unsafe_hash=True)
class _Task(ResourceSpec):
    name: str
    owner: str = "SYSADMIN"
    warehouse: Warehouse = None
    user_task_managed_initial_warehouse_size: WarehouseSize = None
    schedule: str = None
    config: str = None
    allow_overlapping_execution: bool = None
    user_task_timeout_ms: int = None
    suspend_task_after_num_failures: int = None
    error_integration: str = None
    copy_grants: bool = None
    comment: str = None
    after: list[str] = None
    when: str = None
    state: TaskState = TaskState.SUSPENDED
    as_: str = None


class Task(Resource):
    resource_type = ResourceType.TASK
    props = Props(
        warehouse=IdentifierProp("warehouse"),
        user_task_managed_initial_warehouse_size=EnumProp("user_task_managed_initial_warehouse_size", WarehouseSize),
        schedule=StringProp("schedule"),
        config=StringProp("config"),
        allow_overlapping_execution=BoolProp("allow_overlapping_execution"),
        # session_parameters=PropSet("session parameters"),
        user_task_timeout_ms=IntProp("user_task_timeout_ms"),
        suspend_task_after_num_failures=IntProp("suspend_task_after_num_failures"),
        error_integration=StringProp("error_integration"),
        copy_grants=FlagProp("copy grants"),
        comment=StringProp("comment"),
        after=StringListProp("after", eq=False),
        when=ExpressionProp("when"),
        state=EnumProp("state", TaskState),
        as_=QueryProp("as"),
    )
    scope = SchemaScope()
    spec = _Task

    def __init__(
        self,
        name: str,
        owner: str = "SYSADMIN",
        warehouse: Warehouse = None,
        user_task_managed_initial_warehouse_size: WarehouseSize = None,
        schedule: str = None,
        config: str = None,
        allow_overlapping_execution: bool = None,
        user_task_timeout_ms: int = None,
        suspend_task_after_num_failures: int = None,
        error_integration: str = None,
        copy_grants: bool = None,
        comment: str = None,
        after: list[str] = None,
        when: str = None,
        as_: str = None,
        state: TaskState = TaskState.SUSPENDED,
        **kwargs,
    ):
        super().__init__(**kwargs)
        self._data = _Task(
            name=name,
            owner=owner,
            warehouse=warehouse,
            user_task_managed_initial_warehouse_size=user_task_managed_initial_warehouse_size,
            schedule=schedule,
            config=config,
            allow_overlapping_execution=allow_overlapping_execution,
            user_task_timeout_ms=user_task_timeout_ms,
            suspend_task_after_num_failures=suspend_task_after_num_failures,
            error_integration=error_integration,
            copy_grants=copy_grants,
            comment=comment,
            after=after,
            when=when,
            as_=as_,
<<<<<<< HEAD
            state=state,
=======
            state=state
>>>>>>> 6de1ee8e
        )<|MERGE_RESOLUTION|>--- conflicted
+++ resolved
@@ -97,9 +97,5 @@
             after=after,
             when=when,
             as_=as_,
-<<<<<<< HEAD
             state=state,
-=======
-            state=state
->>>>>>> 6de1ee8e
         )