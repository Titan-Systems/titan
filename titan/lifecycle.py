from dataclasses import dataclass
import sys
from typing import Any, Dict, List, Optional, Union

from inflection import pluralize

from titan.parse import parse_URN
from .builder import tidy_sql
from .enums import ResourceType
from .identifiers import URN
from .props import Props
from .enums import TaskState, ResourceType
from .diff import DiffAction, DictDiff

__this__ = sys.modules[__name__]

@dataclass(unsafe_hash=True)
class ResourceChange:
    """
    Represents a required change for a Snowflake resource.
    action: The type of change (add, remove, change)
    urn: The resource URN
    old_value: The old value (or None if the change is an add)
    new_value: The new value (or None if the change is a remove)
    """
    action: DiffAction
    urn: URN
    old_value: Dict[str,Any] = None
    new_value: Dict[str,Any] = None

    @classmethod
    def from_diff(cls, diff_obj: DictDiff):
        """
        Constructs a resource change from a DictDiff object.
        """
        return cls(
            action=diff_obj.action,
            urn=parse_URN(diff_obj.key),
            old_value=diff_obj.old_value,
            new_value=diff_obj.new_value,
        )




def create_resource(resource_change:ResourceChange, props: Props, if_not_exists: bool = False) -> List[str]:
    return getattr(__this__, f"create_{resource_change.urn.resource_label}", create__default)(resource_change, props, if_not_exists)


def create__default(resource_change:ResourceChange, props: Props, if_not_exists: bool = False) -> List[str]:
    if len(resource_change.new_value) == 0:
        return []
    return [tidy_sql(
        "CREATE",
        resource_change.urn.resource_type,
        "IF NOT EXISTS" if if_not_exists else "",
        resource_change.urn.fqn,
        props.render(resource_change.new_value),
    )]

def create_task(resource_change:ResourceChange, props: Props, if_not_exists: bool = False) -> List[str]:
    # we need to track the state of the task, but it's not a creatable property
    if 'state' in resource_change.new_value:
        resource_change.new_value.pop('state')
    return create__default(resource_change, props, if_not_exists)

def create_schema(resource_change:ResourceChange, props: Props, if_not_exists: bool = False) -> List[str]:
    if 'name' in resource_change.new_value and resource_change.new_value['name'] == 'PUBLIC':
        # these updates could be superfluous, since the original plan was to create
        return update_schema(resource_change, props)
    return create__default(resource_change, props, if_not_exists)


def create_function(resource_change:ResourceChange, props: Props, if_not_exists: bool = False) -> List[str]:
    db = f"{resource_change.urn.fqn.database}." if resource_change.urn.fqn.database else ""
    schema = f"{resource_change.urn.fqn.schema}." if resource_change.urn.fqn.schema else ""
    name = f"{db}{schema}{resource_change.new_value['name']}"
    return [tidy_sql(
        "CREATE",
        "IF NOT EXISTS" if if_not_exists else "",
        resource_change.urn.resource_type,
        name,
        props.render(resource_change.new_value),
    )]


def create_procedure(resource_change:ResourceChange, props: Props, if_not_exists: bool = False) -> List[str]:
    db = f"{resource_change.urn.fqn.database}." if resource_change.urn.fqn.database else ""
    schema = f"{resource_change.urn.fqn.schema}." if resource_change.urn.fqn.schema else ""
    name = f"{db}{schema}{resource_change.urn.fqn.name}"
    return [tidy_sql(
        "CREATE",
        "IF NOT EXISTS" if if_not_exists else "",
        resource_change.urn.resource_type,
        name,
        props.render(resource_change.new_value),
    )]


<<<<<<< HEAD
def create_future_grant(urn: URN, data: dict, props: Props, if_not_exists: bool):
    on_type = data["on_type"]
=======
def create_future_grant(resource_change:ResourceChange, props: Props, if_not_exists: bool) -> List[str]:
    in_type, in_name = resource_change.urn.fqn.params["in"].split("/")
    on_type, privs = list(resource_change.new_value.items())[0]
>>>>>>> 6de1ee8e
    if "INTEGRATION" in on_type:
        on_type = "INTEGRATION"
    return [tidy_sql(
        "GRANT",
        data["priv"],
        "ON FUTURE",
        pluralize(on_type).upper(),
        "IN",
        data["in_type"],
        data["in_name"],
        "TO ROLE",
        resource_change.urn.fqn.name,
        # props.render(data), #TODO grant option
    )]


def create_grant(resource_change:ResourceChange, props: Props, if_not_exists: bool) -> List[str]:
    on_type = resource_change.new_value["on_type"]
    if "INTEGRATION" in on_type:
        on_type = "INTEGRATION"
    return [tidy_sql(
        "GRANT",
        resource_change.new_value["priv"],
        "ON",
        on_type,
        resource_change.new_value["on"],
        props.render(resource_change.new_value),
    )]


def create_grant_on_all(resource_change:ResourceChange, props: Props, if_not_exists: bool) -> List[str]:
    return [tidy_sql(
        "GRANT",
        resource_change.new_value["priv"],
        "ON ALL",
        pluralize(resource_change.new_value["on_type"]),
        "IN",
        resource_change.new_value["in_type"],
        resource_change.new_value["in_name"],
        "TO ROLE",
        resource_change.new_value["to"],
    )]


def create_role_grant(resource_change:ResourceChange, props: Props, if_not_exists: bool) -> List[str]:
    return [tidy_sql(
        "GRANT",
        props.render(resource_change.new_value),
    )]


def create_view(resource_change:ResourceChange, props: Props, if_not_exists: bool = False) -> List[str]:
    data = resource_change.new_value.copy()
    secure = data.pop("secure", None)
    volatile = data.pop("volatile", None)
    recursive = data.pop("recursive", None)
    return [tidy_sql(
        "CREATE",
        "SECURE" if secure else "",
        "VOLATILE" if volatile else "",
        "RECURSIVE" if recursive else "",
        resource_change.urn.resource_type,
        "IF NOT EXISTS" if if_not_exists else "",
        resource_change.urn.fqn,
        props.render(data),
    )]


def update_resource(resource_change:ResourceChange, props: Props) -> List[str]:
    return getattr(__this__, f"update_{resource_change.urn.resource_label}", update__default)(resource_change, props)


def update_event_table(resource_change:ResourceChange, props: Props) -> List[str]:
    resource_change.urn.resource_type = "TABLE" # when event tables are being altered, they are just tables (Unsupported feature 'EVENT')
    return update__default(resource_change, props)

def update_stream(resource_change:ResourceChange, props: Props) -> List[str]:
    # not the best place to handle this, instead properties should be tagged such that a difference isn't generated
    if 'show_initial_rows' in resource_change.new_value:
        resource_change.new_value.pop('show_initial_rows')
    return update__default(resource_change, props)

def update_table(resource_change:ResourceChange, props: Props) -> List[str]:
    # not the best place to handle this, instead properties should be tagged such that a difference isn't generated
    if 'as_' in resource_change.new_value:
        resource_change.new_value.pop('as_')
    if 'columns' in resource_change.new_value and resource_change.new_value['columns'] is None:
        resource_change.new_value.pop('columns')
    return update__default(resource_change, props)

def update_replication_group(resource_change:ResourceChange, props: Props) -> List[str]:
    # replication groups require certain values to be added and removed rather than set
    # currently we can't do removals because we don't have that info here
    if 'allowed_accounts' in resource_change.new_value:
        old_value = [a.upper().strip() for a in resource_change.old_value['allowed_accounts']]
        new_value = [a.upper().strip() for a in resource_change.new_value['allowed_accounts']]
        accounts_to_remove = [account for account in old_value if account not in new_value]
        accounts_to_add = [account for account in new_value if account not in old_value]
        return_queries = []
        if len(accounts_to_add) > 0:
            return_queries.append(tidy_sql("ALTER",resource_change.urn.resource_type,resource_change.urn.fqn,"ADD",f"{', '.join(accounts_to_add)}","TO ALLOWED_ACCOUNTS"))
        if len(accounts_to_remove) > 0:
            return_queries.append(tidy_sql("ALTER",resource_change.urn.resource_type,resource_change.urn.fqn,"REMOVE",f"{', '.join(accounts_to_remove)}","FROM ALLOWED_ACCOUNTS"))
        return return_queries
    return update__default(resource_change, props)

def update__default(resource_change:ResourceChange, props: Props) -> List[str]:
    if len(resource_change.new_value) == 0:
        return None # allows for stripping out proposed changes, this will be skipped over
    attr, new_value = resource_change.new_value.popitem()
    attr = attr.lower()
    if str(attr).endswith('_'):
            # not sure why this isn't handled by the props alias
            attr = str(attr)[:-1]
    
    if new_value is None:
        return [tidy_sql("ALTER", resource_change.urn.resource_type, resource_change.urn.fqn, "UNSET", attr)]
    elif attr == "name":
        return [tidy_sql("ALTER", resource_change.urn.resource_type, resource_change.urn.fqn, "RENAME TO", new_value)]
    elif attr == "owner":
        return [tidy_sql("GRANT OWNERSHIP ON", resource_change.urn.resource_type, resource_change.urn.fqn, "TO ROLE", new_value)]
    elif attr in ['when','as'] and resource_change.urn.resource_type == ResourceType.TASK:
        # knowing whether to SET or MODIFY could be an attribute of the property.
        # In order to change a task definition, you have to suspend the task
        # otherwise, you get: Unable to update graph with root task <name> since that root task is not suspended
        return [
            tidy_sql("ALTER",resource_change.urn.resource_type,resource_change.urn.fqn,"SUSPEND"),
            tidy_sql("ALTER",resource_change.urn.resource_type,resource_change.urn.fqn,"MODIFY",attr,new_value),
            tidy_sql("ALTER",resource_change.urn.resource_type,resource_change.urn.fqn,"RESUME")
        ]
    elif attr in ['schedule'] and resource_change.urn.resource_type == ResourceType.TASK:
        return [
            tidy_sql("ALTER",resource_change.urn.resource_type,resource_change.urn.fqn,"SUSPEND"),
            tidy_sql("ALTER",resource_change.urn.resource_type,resource_change.urn.fqn,"SET",attr,"=",f"$${new_value}$$"), # more duplication here, needs a refactor
            tidy_sql("ALTER",resource_change.urn.resource_type,resource_change.urn.fqn,"RESUME")
        ]
    elif attr == 'state' and resource_change.urn.resource_type == ResourceType.TASK:
        if new_value not in [str(TaskState.STARTED),str(TaskState.SUSPENDED)]:
            raise ValueError(f"Invalid state '{new_value}' for task")
        return [tidy_sql("ALTER", 
                        resource_change.urn.resource_type,
                        resource_change.urn.fqn,
                        "SUSPEND" if new_value == TaskState.SUSPENDED else "RESUME")]
    else:
        if isinstance(new_value,list) and resource_change.urn.resource_type == ResourceType.REPLICATION_GROUP:
            # not sure if list parameters should universally be treated this way, restricting for now
            quoted_values = [f"$${v}$$" for v in new_value]
            new_value = f"({', '.join(quoted_values)})"
        else:
            # value serialization should really be driven by property type
            new_value = f"$${new_value}$$" if isinstance(new_value, str) else new_value

        return [tidy_sql(
            "ALTER",
            resource_change.urn.resource_type,
            resource_change.urn.fqn,
            "SET",
            attr,
            "=",
            new_value,
        )]


<<<<<<< HEAD
def update_event_table(urn: URN, data: dict, props: Props) -> str:
    new_urn = URN(ResourceType.TABLE, urn.fqn, urn.account_locator)
    return update__default(new_urn, data, props)


def update_procedure(urn: URN, data: dict, props: Props) -> str:
    if "execute_as" in data:
        return tidy_sql(
=======
def update_procedure(resource_change:ResourceChange, props: Props) -> List[str]:
    if "execute_as" in resource_change.new_value:
        return [tidy_sql(
>>>>>>> 6de1ee8e
            "ALTER",
            resource_change.urn.resource_type,
            resource_change.urn.fqn,
            "EXECUTE AS",
            resource_change.new_value["execute_as"],
        )]
    else:
        return update__default(resource_change, props)


def update_role_grant(resource_change:ResourceChange, props: Props) -> List[str]:
    raise NotImplementedError


def update_schema(resource_change:ResourceChange, props: Props) -> List[str]:
    attr, new_value = resource_change.new_value.popitem()
    attr = attr.lower()
    if new_value is None:
        return [tidy_sql("ALTER SCHEMA", resource_change.urn.fqn, "UNSET", attr)]
    elif attr == "name":
        return [tidy_sql("ALTER SCHEMA", resource_change.urn.fqn, "RENAME TO", new_value)]
    elif attr == "owner":
        raise NotImplementedError(f"Cannot change owner of schema {resource_change.urn.fqn}, this is not supported yet")
    elif attr == "transient":
        raise Exception("Cannot change transient property of schema")
    elif attr == "managed_access":
        return [tidy_sql("ALTER SCHEMA", resource_change.urn.fqn, "ENABLE" if new_value else "DISABLE", "MANAGED ACCESS")]
    else:
        new_value = f"'{new_value}'" if isinstance(new_value, str) else new_value
        return [tidy_sql("ALTER SCHEMA", resource_change.urn.fqn, "SET", attr, "=", new_value)]


def drop_resource(resource_change:ResourceChange, if_exists: bool = False) -> List[str]:
    return getattr(__this__, f"drop_{resource_change.urn.resource_label}", drop__default)(resource_change, if_exists=if_exists)


def drop__default(resource_change:ResourceChange, if_exists: bool) -> List[str]:
    return [tidy_sql(
        "DROP",
        resource_change.urn.resource_type,
        "IF EXISTS" if if_exists else "",
        resource_change.urn.fqn,
    )]


def drop_function(resource_change:ResourceChange, if_exists: bool) -> List[str]:
    return [tidy_sql(
        "DROP",
        resource_change.urn.resource_type,
        "IF EXISTS" if if_exists else "",
        resource_change.urn.fqn,
    )]


def drop_future_grant(resource_change:ResourceChange, **kwargs) -> List[str]:
    return [tidy_sql(
        "REVOKE",
        resource_change.old_value["priv"],
        "ON FUTURE",
        pluralize(resource_change.old_value["on_type"]).upper(),
        "IN",
        resource_change.old_value["in_type"],
        resource_change.old_value["in_name"],
        "FROM",
        resource_change.old_value["to"],
        # props.render(data), #TODO grant option
    )]


def drop_grant(resource_change:ResourceChange, **kwargs) -> List[str]:
    # FIXME
    if resource_change.old_value["priv"] == "OWNERSHIP":
        return []
    return [tidy_sql(
        "REVOKE",
        resource_change.old_value["priv"],
        "ON",
        resource_change.old_value["on_type"],
        resource_change.old_value["on"],
        "FROM",
        resource_change.old_value["to"],
        # "CASCADE" if cascade else "RESTRICT",
    )]


def drop_grant_on_all(resource_change:ResourceChange, **kwargs) -> List[str]:
    return [tidy_sql(
        "REVOKE",
        resource_change.old_value["priv"],
        "ON ALL",
        resource_change.old_value["on_type"],
        "IN",
        resource_change.old_value["in_type"],
        resource_change.old_value["in_name"],
    )]


def drop_role_grant(resource_change:ResourceChange, **kwargs) -> List[str]:
    return [tidy_sql(
        "REVOKE ROLE",
        resource_change.old_value["role"],
        "FROM",
        "ROLE" if resource_change.old_value.get("to_role") else "USER",
        resource_change.old_value["to_role"] if resource_change.old_value.get("to_role") else resource_change.old_value["to_user"],
    )]<|MERGE_RESOLUTION|>--- conflicted
+++ resolved
@@ -97,14 +97,8 @@
     )]
 
 
-<<<<<<< HEAD
 def create_future_grant(urn: URN, data: dict, props: Props, if_not_exists: bool):
     on_type = data["on_type"]
-=======
-def create_future_grant(resource_change:ResourceChange, props: Props, if_not_exists: bool) -> List[str]:
-    in_type, in_name = resource_change.urn.fqn.params["in"].split("/")
-    on_type, privs = list(resource_change.new_value.items())[0]
->>>>>>> 6de1ee8e
     if "INTEGRATION" in on_type:
         on_type = "INTEGRATION"
     return [tidy_sql(
@@ -268,7 +262,6 @@
         )]
 
 
-<<<<<<< HEAD
 def update_event_table(urn: URN, data: dict, props: Props) -> str:
     new_urn = URN(ResourceType.TABLE, urn.fqn, urn.account_locator)
     return update__default(new_urn, data, props)
@@ -277,11 +270,6 @@
 def update_procedure(urn: URN, data: dict, props: Props) -> str:
     if "execute_as" in data:
         return tidy_sql(
-=======
-def update_procedure(resource_change:ResourceChange, props: Props) -> List[str]:
-    if "execute_as" in resource_change.new_value:
-        return [tidy_sql(
->>>>>>> 6de1ee8e
             "ALTER",
             resource_change.urn.resource_type,
             resource_change.urn.fqn,
